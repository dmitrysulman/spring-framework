/*
 * Copyright 2002-2023 the original author or authors.
 *
 * Licensed under the Apache License, Version 2.0 (the "License");
 * you may not use this file except in compliance with the License.
 * You may obtain a copy of the License at
 *
 *      https://www.apache.org/licenses/LICENSE-2.0
 *
 * Unless required by applicable law or agreed to in writing, software
 * distributed under the License is distributed on an "AS IS" BASIS,
 * WITHOUT WARRANTIES OR CONDITIONS OF ANY KIND, either express or implied.
 * See the License for the specific language governing permissions and
 * limitations under the License.
 */

package org.springframework.core.annotation;

import java.lang.annotation.Annotation;
import java.lang.reflect.Method;
import java.util.ArrayList;
import java.util.Arrays;
import java.util.Collection;
import java.util.Collections;
import java.util.HashMap;
import java.util.HashSet;
import java.util.LinkedHashSet;
import java.util.List;
import java.util.Map;
import java.util.Set;
import java.util.concurrent.ConcurrentHashMap;
import java.util.function.Predicate;

import org.apache.commons.logging.Log;
import org.apache.commons.logging.LogFactory;

import org.springframework.core.annotation.AnnotationTypeMapping.MirrorSets.MirrorSet;
import org.springframework.lang.Nullable;
import org.springframework.util.ObjectUtils;
import org.springframework.util.StringUtils;

/**
 * Provides mapping information for a single annotation (or meta-annotation) in
 * the context of a root annotation type.
 *
 * @author Phillip Webb
 * @author Sam Brannen
 * @author Juergen Hoeller
 * @since 5.2
 * @see AnnotationTypeMappings
 */
final class AnnotationTypeMapping {

	private static final Log logger = LogFactory.getLog(AnnotationTypeMapping.class);

	private static final Predicate<? super Annotation> isBeanValidationConstraint = annotation ->
			annotation.annotationType().getName().equals("jakarta.validation.Constraint");

	/**
	 * Set used to track which convention-based annotation attribute overrides
	 * have already been checked. Each key is the combination of the fully
	 * qualified class name of a composed annotation and a meta-annotation
	 * that it is either present or meta-present on the composed annotation,
	 * separated by a dash.
	 * @since 6.0
	 * @see #addConventionMappings()
	 */
	private static final Set<String> conventionBasedOverrideCheckCache = ConcurrentHashMap.newKeySet();

	private static final MirrorSet[] EMPTY_MIRROR_SETS = new MirrorSet[0];


	@Nullable
	private final AnnotationTypeMapping source;

	private final AnnotationTypeMapping root;

	private final int distance;

	private final Class<? extends Annotation> annotationType;

	private final List<Class<? extends Annotation>> metaTypes;

	@Nullable
	private final Annotation annotation;

	private final AttributeMethods attributes;

	private final MirrorSets mirrorSets;

	private final int[] aliasMappings;

	private final int[] conventionMappings;

	private final int[] annotationValueMappings;

	private final AnnotationTypeMapping[] annotationValueSource;

	private final Map<Method, List<Method>> aliasedBy;

	private final boolean synthesizable;

	private final Set<Method> claimedAliases = new HashSet<>();


	AnnotationTypeMapping(@Nullable AnnotationTypeMapping source, Class<? extends Annotation> annotationType,
			@Nullable Annotation annotation, Set<Class<? extends Annotation>> visitedAnnotationTypes) {

		this.source = source;
		this.root = (source != null ? source.getRoot() : this);
		this.distance = (source == null ? 0 : source.getDistance() + 1);
		this.annotationType = annotationType;
		this.metaTypes = merge(
				source != null ? source.getMetaTypes() : null,
				annotationType);
		this.annotation = annotation;
		this.attributes = AttributeMethods.forAnnotationType(annotationType);
		this.mirrorSets = new MirrorSets();
		this.aliasMappings = filledIntArray(this.attributes.size());
		this.conventionMappings = filledIntArray(this.attributes.size());
		this.annotationValueMappings = filledIntArray(this.attributes.size());
		this.annotationValueSource = new AnnotationTypeMapping[this.attributes.size()];
		this.aliasedBy = resolveAliasedForTargets();
		processAliases();
		addConventionMappings();
		addConventionAnnotationValues();
		this.synthesizable = computeSynthesizableFlag(visitedAnnotationTypes);
	}


	private static <T> List<T> merge(@Nullable List<T> existing, T element) {
		if (existing == null) {
			return Collections.singletonList(element);
		}
		List<T> merged = new ArrayList<>(existing.size() + 1);
		merged.addAll(existing);
		merged.add(element);
		return Collections.unmodifiableList(merged);
	}

	private Map<Method, List<Method>> resolveAliasedForTargets() {
		Map<Method, List<Method>> aliasedBy = new HashMap<>();
		for (int i = 0; i < this.attributes.size(); i++) {
			Method attribute = this.attributes.get(i);
			AliasFor aliasFor = AnnotationsScanner.getDeclaredAnnotation(attribute, AliasFor.class);
			if (aliasFor != null) {
				Method target = resolveAliasTarget(attribute, aliasFor);
				aliasedBy.computeIfAbsent(target, key -> new ArrayList<>()).add(attribute);
			}
		}
		return Collections.unmodifiableMap(aliasedBy);
	}

	private Method resolveAliasTarget(Method attribute, AliasFor aliasFor) {
		return resolveAliasTarget(attribute, aliasFor, true);
	}

	private Method resolveAliasTarget(Method attribute, AliasFor aliasFor, boolean checkAliasPair) {
		if (StringUtils.hasText(aliasFor.value()) && StringUtils.hasText(aliasFor.attribute())) {
			throw new AnnotationConfigurationException(String.format(
					"In @AliasFor declared on %s, attribute 'attribute' and its alias 'value' " +
					"are present with values of '%s' and '%s', but only one is permitted.",
					AttributeMethods.describe(attribute), aliasFor.attribute(),
					aliasFor.value()));
		}
		Class<? extends Annotation> targetAnnotation = aliasFor.annotation();
		if (targetAnnotation == Annotation.class) {
			targetAnnotation = this.annotationType;
		}
		String targetAttributeName = aliasFor.attribute();
		if (!StringUtils.hasLength(targetAttributeName)) {
			targetAttributeName = aliasFor.value();
		}
		if (!StringUtils.hasLength(targetAttributeName)) {
			targetAttributeName = attribute.getName();
		}
		Method target = AttributeMethods.forAnnotationType(targetAnnotation).get(targetAttributeName);
		if (target == null) {
			if (targetAnnotation == this.annotationType) {
				throw new AnnotationConfigurationException(String.format(
						"@AliasFor declaration on %s declares an alias for '%s' which is not present.",
						AttributeMethods.describe(attribute), targetAttributeName));
			}
			throw new AnnotationConfigurationException(String.format(
					"%s is declared as an @AliasFor nonexistent %s.",
					StringUtils.capitalize(AttributeMethods.describe(attribute)),
					AttributeMethods.describe(targetAnnotation, targetAttributeName)));
		}
		if (target.equals(attribute)) {
			throw new AnnotationConfigurationException(String.format(
					"@AliasFor declaration on %s points to itself. " +
					"Specify 'annotation' to point to a same-named attribute on a meta-annotation.",
					AttributeMethods.describe(attribute)));
		}
		if (!isCompatibleReturnType(attribute.getReturnType(), target.getReturnType())) {
			throw new AnnotationConfigurationException(String.format(
					"Misconfigured aliases: %s and %s must declare the same return type.",
					AttributeMethods.describe(attribute),
					AttributeMethods.describe(target)));
		}
		if (isAliasPair(target) && checkAliasPair) {
			AliasFor targetAliasFor = target.getAnnotation(AliasFor.class);
			if (targetAliasFor != null) {
				Method mirror = resolveAliasTarget(target, targetAliasFor, false);
				if (!mirror.equals(attribute)) {
					throw new AnnotationConfigurationException(String.format(
							"%s must be declared as an @AliasFor %s, not %s.",
							StringUtils.capitalize(AttributeMethods.describe(target)),
							AttributeMethods.describe(attribute), AttributeMethods.describe(mirror)));
				}
			}
		}
		return target;
	}

	private boolean isAliasPair(Method target) {
		return (this.annotationType == target.getDeclaringClass());
	}

	private boolean isCompatibleReturnType(Class<?> attributeType, Class<?> targetType) {
		return (attributeType == targetType || attributeType == targetType.componentType());
	}

	private void processAliases() {
		List<Method> aliases = new ArrayList<>();
		for (int i = 0; i < this.attributes.size(); i++) {
			aliases.clear();
			aliases.add(this.attributes.get(i));
			collectAliases(aliases);
			if (aliases.size() > 1) {
				processAliases(i, aliases);
			}
		}
	}

	private void collectAliases(List<Method> aliases) {
		AnnotationTypeMapping mapping = this;
		while (mapping != null) {
			int size = aliases.size();
			for (int j = 0; j < size; j++) {
				List<Method> additional = mapping.aliasedBy.get(aliases.get(j));
				if (additional != null) {
					aliases.addAll(additional);
				}
			}
			mapping = mapping.source;
		}
	}

	private void processAliases(int attributeIndex, List<Method> aliases) {
		int rootAttributeIndex = getFirstRootAttributeIndex(aliases);
		AnnotationTypeMapping mapping = this;
		while (mapping != null) {
			if (rootAttributeIndex != -1 && mapping != this.root) {
				for (int i = 0; i < mapping.attributes.size(); i++) {
					if (aliases.contains(mapping.attributes.get(i))) {
						mapping.aliasMappings[i] = rootAttributeIndex;
					}
				}
			}
			mapping.mirrorSets.updateFrom(aliases);
			mapping.claimedAliases.addAll(aliases);
			if (mapping.annotation != null) {
				int[] resolvedMirrors = mapping.mirrorSets.resolve(null,
						mapping.annotation, AnnotationUtils::invokeAnnotationMethod);
				for (int i = 0; i < mapping.attributes.size(); i++) {
					if (aliases.contains(mapping.attributes.get(i))) {
						this.annotationValueMappings[attributeIndex] = resolvedMirrors[i];
						this.annotationValueSource[attributeIndex] = mapping;
					}
				}
			}
			mapping = mapping.source;
		}
	}

	private int getFirstRootAttributeIndex(Collection<Method> aliases) {
		AttributeMethods rootAttributes = this.root.getAttributes();
		for (int i = 0; i < rootAttributes.size(); i++) {
			if (aliases.contains(rootAttributes.get(i))) {
				return i;
			}
		}
		return -1;
	}

	private void addConventionMappings() {
		if (this.distance == 0) {
			return;
		}
		AttributeMethods rootAttributes = this.root.getAttributes();
		int[] mappings = this.conventionMappings;
		Set<String> conventionMappedAttributes = new HashSet<>();
		for (int i = 0; i < mappings.length; i++) {
			String name = this.attributes.get(i).getName();
			int mapped = rootAttributes.indexOf(name);
			if (!MergedAnnotation.VALUE.equals(name) && mapped != -1 && !isExplicitAttributeOverride(name)) {
				conventionMappedAttributes.add(name);
				mappings[i] = mapped;
				MirrorSet mirrors = getMirrorSets().getAssigned(i);
				if (mirrors != null) {
					for (int j = 0; j < mirrors.size(); j++) {
						mappings[mirrors.getAttributeIndex(j)] = mapped;
					}
				}
			}
		}
		String rootAnnotationTypeName = this.root.annotationType.getName();
		String cacheKey = rootAnnotationTypeName + '-' + this.annotationType.getName();
		// We want to avoid duplicate log warnings as much as possible, without full synchronization,
		// and we intentionally invoke add() before checking if any convention-based overrides were
		// actually encountered in order to ensure that we add a "tracked" entry for the current cache
		// key in any case.
		// In addition, we do NOT want to log warnings for custom Java Bean Validation constraint
		// annotations that are meta-annotated with other constraint annotations -- for example,
		// @org.hibernate.validator.constraints.URL which overrides attributes in
		// @jakarta.validation.constraints.Pattern.
		if (conventionBasedOverrideCheckCache.add(cacheKey) && !conventionMappedAttributes.isEmpty() &&
				Arrays.stream(this.annotationType.getAnnotations()).noneMatch(isBeanValidationConstraint) &&
				logger.isWarnEnabled()) {
			logger.warn("""
					Support for convention-based annotation attribute overrides is deprecated \
					and will be removed in Spring Framework 6.2. Please annotate the following \
					attributes in @%s with appropriate @AliasFor declarations: %s"""
						.formatted(rootAnnotationTypeName, conventionMappedAttributes));
		}
	}

	/**
	 * Determine if the given annotation attribute in the {@linkplain #getRoot()
	 * root annotation} is an explicit annotation attribute override for an
	 * attribute in a meta-annotation, explicit in the sense that the override
	 * is declared via {@link AliasFor @AliasFor}.
	 * <p>If the named attribute does not exist in the root annotation, this
	 * method returns {@code false}.
	 * @param name the name of the annotation attribute to check
	 * @since 6.0
	 */
	private boolean isExplicitAttributeOverride(String name) {
		Method attribute = this.root.getAttributes().get(name);
		if (attribute != null) {
			AliasFor aliasFor = AnnotationsScanner.getDeclaredAnnotation(attribute, AliasFor.class);
			return ((aliasFor != null) &&
					(aliasFor.annotation() != Annotation.class) &&
					(aliasFor.annotation() != this.root.annotationType));
		}
		return false;
	}

	private void addConventionAnnotationValues() {
		for (int i = 0; i < this.attributes.size(); i++) {
			Method attribute = this.attributes.get(i);
			boolean isValueAttribute = MergedAnnotation.VALUE.equals(attribute.getName());
			AnnotationTypeMapping mapping = this;
			while (mapping != null && mapping.distance > 0) {
				int mapped = mapping.getAttributes().indexOf(attribute.getName());
				if (mapped != -1 && isBetterConventionAnnotationValue(i, isValueAttribute, mapping)) {
					this.annotationValueMappings[i] = mapped;
					this.annotationValueSource[i] = mapping;
				}
				mapping = mapping.source;
			}
		}
	}

	private boolean isBetterConventionAnnotationValue(int index, boolean isValueAttribute,
			AnnotationTypeMapping mapping) {

		if (this.annotationValueMappings[index] == -1) {
			return true;
		}
		int existingDistance = this.annotationValueSource[index].distance;
		return !isValueAttribute && existingDistance > mapping.distance;
	}

	@SuppressWarnings("unchecked")
	private boolean computeSynthesizableFlag(Set<Class<? extends Annotation>> visitedAnnotationTypes) {
		// Track that we have visited the current annotation type.
		visitedAnnotationTypes.add(this.annotationType);

		// Uses @AliasFor for local aliases?
		for (int index : this.aliasMappings) {
			if (index != -1) {
				return true;
			}
		}

		// Uses @AliasFor for attribute overrides in meta-annotations?
		if (!this.aliasedBy.isEmpty()) {
			return true;
		}

		// Uses convention-based attribute overrides in meta-annotations?
		for (int index : this.conventionMappings) {
			if (index != -1) {
				return true;
			}
		}

		// Has nested annotations or arrays of annotations that are synthesizable?
		if (getAttributes().hasNestedAnnotation()) {
			AttributeMethods attributeMethods = getAttributes();
			for (int i = 0; i < attributeMethods.size(); i++) {
				Method method = attributeMethods.get(i);
				Class<?> type = method.getReturnType();
				if (type.isAnnotation() || (type.isArray() && type.componentType().isAnnotation())) {
					Class<? extends Annotation> annotationType =
<<<<<<< HEAD
							(Class<? extends Annotation>) (type.isAnnotation() ? type : type.componentType());
					if (annotationType != this.annotationType) {
						AnnotationTypeMapping mapping = AnnotationTypeMappings.forAnnotationType(annotationType).get(0);
=======
							(Class<? extends Annotation>) (type.isAnnotation() ? type : type.getComponentType());
					// Ensure we have not yet visited the current nested annotation type, in order
					// to avoid infinite recursion for JVM languages other than Java that support
					// recursive annotation definitions.
					if (visitedAnnotationTypes.add(annotationType)) {
						AnnotationTypeMapping mapping =
								AnnotationTypeMappings.forAnnotationType(annotationType, visitedAnnotationTypes).get(0);
>>>>>>> 6a7a0bdd
						if (mapping.isSynthesizable()) {
							return true;
						}
					}
				}
			}
		}

		return false;
	}

	/**
	 * Method called after all mappings have been set. At this point no further
	 * lookups from child mappings will occur.
	 */
	void afterAllMappingsSet() {
		validateAllAliasesClaimed();
		for (int i = 0; i < this.mirrorSets.size(); i++) {
			validateMirrorSet(this.mirrorSets.get(i));
		}
		this.claimedAliases.clear();
	}

	private void validateAllAliasesClaimed() {
		for (int i = 0; i < this.attributes.size(); i++) {
			Method attribute = this.attributes.get(i);
			AliasFor aliasFor = AnnotationsScanner.getDeclaredAnnotation(attribute, AliasFor.class);
			if (aliasFor != null && !this.claimedAliases.contains(attribute)) {
				Method target = resolveAliasTarget(attribute, aliasFor);
				throw new AnnotationConfigurationException(String.format(
						"@AliasFor declaration on %s declares an alias for %s which is not meta-present.",
						AttributeMethods.describe(attribute), AttributeMethods.describe(target)));
			}
		}
	}

	private void validateMirrorSet(MirrorSet mirrorSet) {
		Method firstAttribute = mirrorSet.get(0);
		Object firstDefaultValue = firstAttribute.getDefaultValue();
		for (int i = 1; i <= mirrorSet.size() - 1; i++) {
			Method mirrorAttribute = mirrorSet.get(i);
			Object mirrorDefaultValue = mirrorAttribute.getDefaultValue();
			if (firstDefaultValue == null || mirrorDefaultValue == null) {
				throw new AnnotationConfigurationException(String.format(
						"Misconfigured aliases: %s and %s must declare default values.",
						AttributeMethods.describe(firstAttribute), AttributeMethods.describe(mirrorAttribute)));
			}
			if (!ObjectUtils.nullSafeEquals(firstDefaultValue, mirrorDefaultValue)) {
				throw new AnnotationConfigurationException(String.format(
						"Misconfigured aliases: %s and %s must declare the same default value.",
						AttributeMethods.describe(firstAttribute), AttributeMethods.describe(mirrorAttribute)));
			}
		}
	}

	/**
	 * Get the root mapping.
	 * @return the root mapping
	 */
	AnnotationTypeMapping getRoot() {
		return this.root;
	}

	/**
	 * Get the source of the mapping or {@code null}.
	 * @return the source of the mapping
	 */
	@Nullable
	AnnotationTypeMapping getSource() {
		return this.source;
	}

	/**
	 * Get the distance of this mapping.
	 * @return the distance of the mapping
	 */
	int getDistance() {
		return this.distance;
	}

	/**
	 * Get the type of the mapped annotation.
	 * @return the annotation type
	 */
	Class<? extends Annotation> getAnnotationType() {
		return this.annotationType;
	}

	List<Class<? extends Annotation>> getMetaTypes() {
		return this.metaTypes;
	}

	/**
	 * Get the source annotation for this mapping. This will be the
	 * meta-annotation, or {@code null} if this is the root mapping.
	 * @return the source annotation of the mapping
	 */
	@Nullable
	Annotation getAnnotation() {
		return this.annotation;
	}

	/**
	 * Get the annotation attributes for the mapping annotation type.
	 * @return the attribute methods
	 */
	AttributeMethods getAttributes() {
		return this.attributes;
	}

	/**
	 * Get the related index of an alias mapped attribute, or {@code -1} if
	 * there is no mapping. The resulting value is the index of the attribute on
	 * the root annotation that can be invoked in order to obtain the actual
	 * value.
	 * @param attributeIndex the attribute index of the source attribute
	 * @return the mapped attribute index or {@code -1}
	 */
	int getAliasMapping(int attributeIndex) {
		return this.aliasMappings[attributeIndex];
	}

	/**
	 * Get the related index of a convention mapped attribute, or {@code -1}
	 * if there is no mapping. The resulting value is the index of the attribute
	 * on the root annotation that can be invoked in order to obtain the actual
	 * value.
	 * @param attributeIndex the attribute index of the source attribute
	 * @return the mapped attribute index or {@code -1}
	 */
	int getConventionMapping(int attributeIndex) {
		return this.conventionMappings[attributeIndex];
	}

	/**
	 * Get a mapped attribute value from the most suitable
	 * {@link #getAnnotation() meta-annotation}.
	 * <p>The resulting value is obtained from the closest meta-annotation,
	 * taking into consideration both convention and alias based mapping rules.
	 * For root mappings, this method will always return {@code null}.
	 * @param attributeIndex the attribute index of the source attribute
	 * @param metaAnnotationsOnly if only meta annotations should be considered.
	 * If this parameter is {@code false} then aliases within the annotation will
	 * also be considered.
	 * @return the mapped annotation value, or {@code null}
	 */
	@Nullable
	Object getMappedAnnotationValue(int attributeIndex, boolean metaAnnotationsOnly) {
		int mappedIndex = this.annotationValueMappings[attributeIndex];
		if (mappedIndex == -1) {
			return null;
		}
		AnnotationTypeMapping source = this.annotationValueSource[attributeIndex];
		if (source == this && metaAnnotationsOnly) {
			return null;
		}
		return AnnotationUtils.invokeAnnotationMethod(source.attributes.get(mappedIndex), source.annotation);
	}

	/**
	 * Determine if the specified value is equivalent to the default value of the
	 * attribute at the given index.
	 * @param attributeIndex the attribute index of the source attribute
	 * @param value the value to check
	 * @param valueExtractor the value extractor used to extract values from any
	 * nested annotations
	 * @return {@code true} if the value is equivalent to the default value
	 */
	boolean isEquivalentToDefaultValue(int attributeIndex, Object value, ValueExtractor valueExtractor) {
		Method attribute = this.attributes.get(attributeIndex);
		return isEquivalentToDefaultValue(attribute, value, valueExtractor);
	}

	/**
	 * Get the mirror sets for this type mapping.
	 * @return the attribute mirror sets
	 */
	MirrorSets getMirrorSets() {
		return this.mirrorSets;
	}

	/**
	 * Determine if the mapped annotation is <em>synthesizable</em>.
	 * <p>Consult the documentation for {@link MergedAnnotation#synthesize()}
	 * for an explanation of what is considered synthesizable.
	 * @return {@code true} if the mapped annotation is synthesizable
	 * @since 5.2.6
	 */
	boolean isSynthesizable() {
		return this.synthesizable;
	}


	private static int[] filledIntArray(int size) {
		int[] array = new int[size];
		Arrays.fill(array, -1);
		return array;
	}

	private static boolean isEquivalentToDefaultValue(Method attribute, Object value,
			ValueExtractor valueExtractor) {

		return areEquivalent(attribute.getDefaultValue(), value, valueExtractor);
	}

	private static boolean areEquivalent(@Nullable Object value, @Nullable Object extractedValue,
			ValueExtractor valueExtractor) {

		if (ObjectUtils.nullSafeEquals(value, extractedValue)) {
			return true;
		}
		if (value instanceof Class<?> clazz && extractedValue instanceof String string) {
			return areEquivalent(clazz, string);
		}
		if (value instanceof Class<?>[] classes && extractedValue instanceof String[] strings) {
			return areEquivalent(classes, strings);
		}
		if (value instanceof Annotation annotation) {
			return areEquivalent(annotation, extractedValue, valueExtractor);
		}
		return false;
	}

	private static boolean areEquivalent(Class<?>[] value, String[] extractedValue) {
		if (value.length != extractedValue.length) {
			return false;
		}
		for (int i = 0; i < value.length; i++) {
			if (!areEquivalent(value[i], extractedValue[i])) {
				return false;
			}
		}
		return true;
	}

	private static boolean areEquivalent(Class<?> value, String extractedValue) {
		return value.getName().equals(extractedValue);
	}

	private static boolean areEquivalent(Annotation annotation, @Nullable Object extractedValue,
			ValueExtractor valueExtractor) {

		AttributeMethods attributes = AttributeMethods.forAnnotationType(annotation.annotationType());
		for (int i = 0; i < attributes.size(); i++) {
			Method attribute = attributes.get(i);
			Object value1 = AnnotationUtils.invokeAnnotationMethod(attribute, annotation);
			Object value2;
			if (extractedValue instanceof TypeMappedAnnotation<?> typeMappedAnnotation) {
				value2 = typeMappedAnnotation.getValue(attribute.getName()).orElse(null);
			}
			else {
				value2 = valueExtractor.extract(attribute, extractedValue);
			}
			if (!areEquivalent(value1, value2, valueExtractor)) {
				return false;
			}
		}
		return true;
	}


	/**
	 * A collection of {@link MirrorSet} instances that provides details of all
	 * defined mirrors.
	 */
	class MirrorSets {

		private MirrorSet[] mirrorSets;

		private final MirrorSet[] assigned;

		MirrorSets() {
			this.assigned = new MirrorSet[attributes.size()];
			this.mirrorSets = EMPTY_MIRROR_SETS;
		}

		void updateFrom(Collection<Method> aliases) {
			MirrorSet mirrorSet = null;
			int size = 0;
			int last = -1;
			for (int i = 0; i < attributes.size(); i++) {
				Method attribute = attributes.get(i);
				if (aliases.contains(attribute)) {
					size++;
					if (size > 1) {
						if (mirrorSet == null) {
							mirrorSet = new MirrorSet();
							this.assigned[last] = mirrorSet;
						}
						this.assigned[i] = mirrorSet;
					}
					last = i;
				}
			}
			if (mirrorSet != null) {
				mirrorSet.update();
				Set<MirrorSet> unique = new LinkedHashSet<>(Arrays.asList(this.assigned));
				unique.remove(null);
				this.mirrorSets = unique.toArray(EMPTY_MIRROR_SETS);
			}
		}

		int size() {
			return this.mirrorSets.length;
		}

		MirrorSet get(int index) {
			return this.mirrorSets[index];
		}

		@Nullable
		MirrorSet getAssigned(int attributeIndex) {
			return this.assigned[attributeIndex];
		}

		int[] resolve(@Nullable Object source, @Nullable Object annotation, ValueExtractor valueExtractor) {
			int[] result = new int[attributes.size()];
			for (int i = 0; i < result.length; i++) {
				result[i] = i;
			}
			for (int i = 0; i < size(); i++) {
				MirrorSet mirrorSet = get(i);
				int resolved = mirrorSet.resolve(source, annotation, valueExtractor);
				for (int j = 0; j < mirrorSet.size; j++) {
					result[mirrorSet.indexes[j]] = resolved;
				}
			}
			return result;
		}


		/**
		 * A single set of mirror attributes.
		 */
		class MirrorSet {

			private int size;

			private final int[] indexes = new int[attributes.size()];

			void update() {
				this.size = 0;
				Arrays.fill(this.indexes, -1);
				for (int i = 0; i < MirrorSets.this.assigned.length; i++) {
					if (MirrorSets.this.assigned[i] == this) {
						this.indexes[this.size] = i;
						this.size++;
					}
				}
			}

			<A> int resolve(@Nullable Object source, @Nullable A annotation, ValueExtractor valueExtractor) {
				int result = -1;
				Object lastValue = null;
				for (int i = 0; i < this.size; i++) {
					Method attribute = attributes.get(this.indexes[i]);
					Object value = valueExtractor.extract(attribute, annotation);
					boolean isDefaultValue = (value == null ||
							isEquivalentToDefaultValue(attribute, value, valueExtractor));
					if (isDefaultValue || ObjectUtils.nullSafeEquals(lastValue, value)) {
						if (result == -1) {
							result = this.indexes[i];
						}
						continue;
					}
					if (lastValue != null && !ObjectUtils.nullSafeEquals(lastValue, value)) {
						String on = (source != null) ? " declared on " + source : "";
						throw new AnnotationConfigurationException(String.format(
								"Different @AliasFor mirror values for annotation [%s]%s; attribute '%s' " +
								"and its alias '%s' are declared with values of [%s] and [%s].",
								getAnnotationType().getName(), on,
								attributes.get(result).getName(),
								attribute.getName(),
								ObjectUtils.nullSafeToString(lastValue),
								ObjectUtils.nullSafeToString(value)));
					}
					result = this.indexes[i];
					lastValue = value;
				}
				return result;
			}

			int size() {
				return this.size;
			}

			Method get(int index) {
				int attributeIndex = this.indexes[index];
				return attributes.get(attributeIndex);
			}

			int getAttributeIndex(int index) {
				return this.indexes[index];
			}
		}
	}

}<|MERGE_RESOLUTION|>--- conflicted
+++ resolved
@@ -405,19 +405,13 @@
 				Class<?> type = method.getReturnType();
 				if (type.isAnnotation() || (type.isArray() && type.componentType().isAnnotation())) {
 					Class<? extends Annotation> annotationType =
-<<<<<<< HEAD
 							(Class<? extends Annotation>) (type.isAnnotation() ? type : type.componentType());
-					if (annotationType != this.annotationType) {
-						AnnotationTypeMapping mapping = AnnotationTypeMappings.forAnnotationType(annotationType).get(0);
-=======
-							(Class<? extends Annotation>) (type.isAnnotation() ? type : type.getComponentType());
 					// Ensure we have not yet visited the current nested annotation type, in order
 					// to avoid infinite recursion for JVM languages other than Java that support
 					// recursive annotation definitions.
 					if (visitedAnnotationTypes.add(annotationType)) {
 						AnnotationTypeMapping mapping =
 								AnnotationTypeMappings.forAnnotationType(annotationType, visitedAnnotationTypes).get(0);
->>>>>>> 6a7a0bdd
 						if (mapping.isSynthesizable()) {
 							return true;
 						}
