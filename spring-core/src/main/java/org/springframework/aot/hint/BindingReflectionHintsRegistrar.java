/*
 * Copyright 2002-2024 the original author or authors.
 *
 * Licensed under the Apache License, Version 2.0 (the "License");
 * you may not use this file except in compliance with the License.
 * You may obtain a copy of the License at
 *
 *      https://www.apache.org/licenses/LICENSE-2.0
 *
 * Unless required by applicable law or agreed to in writing, software
 * distributed under the License is distributed on an "AS IS" BASIS,
 * WITHOUT WARRANTIES OR CONDITIONS OF ANY KIND, either express or implied.
 * See the License for the specific language governing permissions and
 * limitations under the License.
 */

package org.springframework.aot.hint;

import java.lang.annotation.Annotation;
import java.lang.reflect.AnnotatedElement;
import java.lang.reflect.Field;
import java.lang.reflect.Method;
import java.lang.reflect.RecordComponent;
import java.lang.reflect.Type;
import java.util.HashSet;
import java.util.LinkedHashSet;
import java.util.Set;
import java.util.function.Consumer;

import kotlin.jvm.JvmClassMappingKt;
import kotlin.reflect.KClass;

import org.springframework.core.KotlinDetector;
import org.springframework.core.MethodParameter;
import org.springframework.core.ResolvableType;
import org.springframework.core.annotation.MergedAnnotation;
import org.springframework.core.annotation.MergedAnnotations;
import org.springframework.lang.Nullable;
import org.springframework.util.ClassUtils;
import org.springframework.util.ReflectionUtils;

/**
 * Register the necessary reflection hints so that the specified type can be
 * bound at runtime. Fields, constructors, properties, and record components
 * are registered, except for a set of types like those in the {@code java.}
 * package where just the type is registered. Types are discovered transitively
 * on properties and record components, and generic types are registered as well.
 *
 * @author Sebastien Deleuze
 * @since 6.0
 */
public class BindingReflectionHintsRegistrar {

	private static final String KOTLIN_COMPANION_SUFFIX = "$Companion";

	private static final String JACKSON_ANNOTATION = "com.fasterxml.jackson.annotation.JacksonAnnotation";

	private static final boolean jacksonAnnotationPresent = ClassUtils.isPresent(JACKSON_ANNOTATION,
			BindingReflectionHintsRegistrar.class.getClassLoader());

	/**
	 * Register the necessary reflection hints to bind the specified types.
	 * @param hints the hints instance to use
	 * @param types the types to register
	 */
<<<<<<< HEAD
	public void registerReflectionHints(ReflectionHints hints, Type... types) {
		Set<Type> seen = new HashSet<>();
=======
	public void registerReflectionHints(ReflectionHints hints, @Nullable Type... types) {
		Set<Type> seen = new LinkedHashSet<>();
>>>>>>> 290a41d3
		for (Type type : types) {
			registerReflectionHints(hints, seen, type);
		}
	}

	private boolean shouldSkipType(Class<?> type) {
		return type.isPrimitive() || type == Object.class;
	}

	private boolean shouldSkipMembers(Class<?> type) {
		return type.getCanonicalName().startsWith("java.") || type.isArray();
	}

	private void registerReflectionHints(ReflectionHints hints, Set<Type> seen, Type type) {
		if (seen.contains(type)) {
			return;
		}
		seen.add(type);
		if (type instanceof Class<?> clazz) {
			if (shouldSkipType(clazz)) {
				return;
			}
			hints.registerType(clazz, typeHint -> {
				if (!shouldSkipMembers(clazz)) {
					if (clazz.isRecord()) {
						typeHint.withMembers(MemberCategory.INVOKE_DECLARED_CONSTRUCTORS);
						for (RecordComponent recordComponent : clazz.getRecordComponents()) {
							registerRecordHints(hints, seen, recordComponent.getAccessor());
						}
					}
					if (clazz.isEnum()) {
						typeHint.withMembers(
								MemberCategory.INVOKE_PUBLIC_CONSTRUCTORS,
								MemberCategory.INVOKE_PUBLIC_METHODS);
					}
					typeHint.withMembers(
							MemberCategory.DECLARED_FIELDS,
							MemberCategory.INVOKE_DECLARED_CONSTRUCTORS);
					for (Method method : clazz.getMethods()) {
						String methodName = method.getName();
						if (methodName.startsWith("set") && method.getParameterCount() == 1) {
							registerPropertyHints(hints, seen, method, 0);
						}
						else if ((methodName.startsWith("get") && method.getParameterCount() == 0 && method.getReturnType() != void.class) ||
								(methodName.startsWith("is") && method.getParameterCount() == 0 && method.getReturnType() == boolean.class)) {
							registerPropertyHints(hints, seen, method, -1);
						}
					}
					if (jacksonAnnotationPresent) {
						registerJacksonHints(hints, clazz);
					}
				}
				if (KotlinDetector.isKotlinType(clazz)) {
					KotlinDelegate.registerComponentHints(hints, clazz);
					registerKotlinSerializationHints(hints, clazz);
					// For Kotlin reflection
					typeHint.withMembers(MemberCategory.INTROSPECT_DECLARED_METHODS);
				}
			});
		}
		Set<Class<?>> referencedTypes = new LinkedHashSet<>();
		collectReferencedTypes(referencedTypes, ResolvableType.forType(type));
		referencedTypes.forEach(referencedType -> registerReflectionHints(hints, seen, referencedType));
	}

	private void registerRecordHints(ReflectionHints hints, Set<Type> seen, Method method) {
		hints.registerMethod(method, ExecutableMode.INVOKE);
		MethodParameter methodParameter = MethodParameter.forExecutable(method, -1);
		Type methodParameterType = methodParameter.getGenericParameterType();
		registerReflectionHints(hints, seen, methodParameterType);
	}

	private void registerPropertyHints(ReflectionHints hints, Set<Type> seen, @Nullable Method method, int parameterIndex) {
		if (method != null && method.getDeclaringClass() != Object.class &&
				method.getDeclaringClass() != Enum.class) {
			hints.registerMethod(method, ExecutableMode.INVOKE);
			MethodParameter methodParameter = MethodParameter.forExecutable(method, parameterIndex);
			Type methodParameterType = methodParameter.getGenericParameterType();
			registerReflectionHints(hints, seen, methodParameterType);
		}
	}

	private void registerKotlinSerializationHints(ReflectionHints hints, Class<?> clazz) {
		String companionClassName = clazz.getCanonicalName() + KOTLIN_COMPANION_SUFFIX;
		if (ClassUtils.isPresent(companionClassName, null)) {
			Class<?> companionClass = ClassUtils.resolveClassName(companionClassName, null);
			Method serializerMethod = ClassUtils.getMethodIfAvailable(companionClass, "serializer");
			if (serializerMethod != null) {
				hints.registerMethod(serializerMethod, ExecutableMode.INVOKE);
			}
		}
	}

	private void collectReferencedTypes(Set<Class<?>> types, ResolvableType resolvableType) {
		Class<?> clazz = resolvableType.resolve();
		if (clazz != null && !types.contains(clazz)) {
			types.add(clazz);
			for (ResolvableType genericResolvableType : resolvableType.getGenerics()) {
				collectReferencedTypes(types, genericResolvableType);
			}
			Class<?> superClass = clazz.getSuperclass();
			if (superClass != null && superClass != Object.class && superClass != Record.class && superClass != Enum.class) {
				types.add(superClass);
			}
		}
	}

	private void registerJacksonHints(ReflectionHints hints, Class<?> clazz) {
		ReflectionUtils.doWithFields(clazz, field ->
				forEachJacksonAnnotation(field, annotation -> {
							Field sourceField = (Field) annotation.getSource();
							if (sourceField != null) {
								hints.registerField(sourceField);
							}
							registerHintsForClassAttributes(hints, annotation);
						}));
		ReflectionUtils.doWithMethods(clazz, method ->
				forEachJacksonAnnotation(method, annotation -> {
							Method sourceMethod = (Method) annotation.getSource();
							if (sourceMethod != null) {
								hints.registerMethod(sourceMethod, ExecutableMode.INVOKE);
							}
							registerHintsForClassAttributes(hints, annotation);
						}));
		forEachJacksonAnnotation(clazz, annotation -> registerHintsForClassAttributes(hints, annotation));
	}

	private void forEachJacksonAnnotation(AnnotatedElement element, Consumer<MergedAnnotation<Annotation>> action) {
		MergedAnnotations
				.from(element, MergedAnnotations.SearchStrategy.TYPE_HIERARCHY)
				.stream(JACKSON_ANNOTATION)
				.filter(MergedAnnotation::isMetaPresent)
				.forEach(action);
	}

	private void registerHintsForClassAttributes(ReflectionHints hints, MergedAnnotation<Annotation> annotation) {
		annotation.getRoot().asMap().forEach((attributeName, value) -> {
			if (value instanceof Class<?> classValue && value != Void.class) {
				if (attributeName.equals("builder")) {
					hints.registerType(classValue, MemberCategory.INVOKE_DECLARED_CONSTRUCTORS,
							MemberCategory.INVOKE_DECLARED_METHODS);
				}
				else {
					hints.registerType(classValue, MemberCategory.INVOKE_DECLARED_CONSTRUCTORS);
				}
			}
		});
	}

	/**
	 * Inner class to avoid a hard dependency on Kotlin at runtime.
	 */
	private static class KotlinDelegate {

		public static void registerComponentHints(ReflectionHints hints, Class<?> type) {
			KClass<?> kClass = JvmClassMappingKt.getKotlinClass(type);
			if (kClass.isData()) {
				for (Method method : type.getMethods()) {
					String methodName = method.getName();
					if (methodName.startsWith("component") || methodName.equals("copy") || methodName.equals("copy$default")) {
						hints.registerMethod(method, ExecutableMode.INVOKE);
					}
				}
			}
		}
	}

}<|MERGE_RESOLUTION|>--- conflicted
+++ resolved
@@ -63,13 +63,8 @@
 	 * @param hints the hints instance to use
 	 * @param types the types to register
 	 */
-<<<<<<< HEAD
-	public void registerReflectionHints(ReflectionHints hints, Type... types) {
+	public void registerReflectionHints(ReflectionHints hints, @Nullable Type... types) {
 		Set<Type> seen = new HashSet<>();
-=======
-	public void registerReflectionHints(ReflectionHints hints, @Nullable Type... types) {
-		Set<Type> seen = new LinkedHashSet<>();
->>>>>>> 290a41d3
 		for (Type type : types) {
 			registerReflectionHints(hints, seen, type);
 		}
