/*
 * Copyright 2002-2021 the original author or authors.
 *
 * Licensed under the Apache License, Version 2.0 (the "License");
 * you may not use this file except in compliance with the License.
 * You may obtain a copy of the License at
 *
 *      https://www.apache.org/licenses/LICENSE-2.0
 *
 * Unless required by applicable law or agreed to in writing, software
 * distributed under the License is distributed on an "AS IS" BASIS,
 * WITHOUT WARRANTIES OR CONDITIONS OF ANY KIND, either express or implied.
 * See the License for the specific language governing permissions and
 * limitations under the License.
 */

package org.springframework.util;

import java.io.Externalizable;
import java.io.Serializable;
import java.lang.annotation.ElementType;
import java.lang.annotation.Retention;
import java.lang.annotation.RetentionPolicy;
import java.lang.annotation.Target;
import java.lang.reflect.InvocationTargetException;
import java.lang.reflect.Method;
import java.lang.reflect.Proxy;
import java.util.ArrayList;
import java.util.Arrays;
import java.util.Collection;
import java.util.Collections;
import java.util.List;
import java.util.Set;

import org.junit.jupiter.api.BeforeEach;
import org.junit.jupiter.api.Nested;
import org.junit.jupiter.api.Test;
import org.junit.jupiter.params.ParameterizedTest;
import org.junit.jupiter.params.provider.CsvSource;
import org.junit.jupiter.params.provider.ValueSource;

import org.springframework.tests.sample.objects.DerivedTestObject;
import org.springframework.tests.sample.objects.ITestInterface;
import org.springframework.tests.sample.objects.ITestObject;
import org.springframework.tests.sample.objects.TestObject;

import static org.assertj.core.api.Assertions.assertThat;

/**
 * Unit tests for {@link ClassUtils}.
 *
 * @author Colin Sampaleanu
 * @author Juergen Hoeller
 * @author Rob Harrop
 * @author Rick Evans
 * @author Sam Brannen
 */
class ClassUtilsTests {

	private final ClassLoader classLoader = getClass().getClassLoader();


	@Test
	void isPresent() {
		assertThat(ClassUtils.isPresent("java.lang.String", classLoader)).isTrue();
		assertThat(ClassUtils.isPresent("java.lang.MySpecialString", classLoader)).isFalse();
	}

	@Test
	void forName() throws ClassNotFoundException {
		assertThat(ClassUtils.forName("java.lang.String", classLoader)).isEqualTo(String.class);
		assertThat(ClassUtils.forName("java.lang.String[]", classLoader)).isEqualTo(String[].class);
		assertThat(ClassUtils.forName(String[].class.getName(), classLoader)).isEqualTo(String[].class);
		assertThat(ClassUtils.forName(String[][].class.getName(), classLoader)).isEqualTo(String[][].class);
		assertThat(ClassUtils.forName(String[][][].class.getName(), classLoader)).isEqualTo(String[][][].class);
		assertThat(ClassUtils.forName("org.springframework.tests.sample.objects.TestObject", classLoader)).isEqualTo(TestObject.class);
		assertThat(ClassUtils.forName("org.springframework.tests.sample.objects.TestObject[]", classLoader)).isEqualTo(TestObject[].class);
		assertThat(ClassUtils.forName(TestObject[].class.getName(), classLoader)).isEqualTo(TestObject[].class);
		assertThat(ClassUtils.forName("org.springframework.tests.sample.objects.TestObject[][]", classLoader)).isEqualTo(TestObject[][].class);
		assertThat(ClassUtils.forName(TestObject[][].class.getName(), classLoader)).isEqualTo(TestObject[][].class);
		assertThat(ClassUtils.forName("[[[S", classLoader)).isEqualTo(short[][][].class);
	}

	@Test
	void forNameWithNestedType() throws ClassNotFoundException {
		assertThat(ClassUtils.forName("org.springframework.util.ClassUtilsTests$NestedClass", classLoader)).isEqualTo(NestedClass.class);
		assertThat(ClassUtils.forName("org.springframework.util.ClassUtilsTests.NestedClass", classLoader)).isEqualTo(NestedClass.class);
	}

	@Test
	void forNameWithPrimitiveClasses() throws ClassNotFoundException {
		assertThat(ClassUtils.forName("boolean", classLoader)).isEqualTo(boolean.class);
		assertThat(ClassUtils.forName("byte", classLoader)).isEqualTo(byte.class);
		assertThat(ClassUtils.forName("char", classLoader)).isEqualTo(char.class);
		assertThat(ClassUtils.forName("short", classLoader)).isEqualTo(short.class);
		assertThat(ClassUtils.forName("int", classLoader)).isEqualTo(int.class);
		assertThat(ClassUtils.forName("long", classLoader)).isEqualTo(long.class);
		assertThat(ClassUtils.forName("float", classLoader)).isEqualTo(float.class);
		assertThat(ClassUtils.forName("double", classLoader)).isEqualTo(double.class);
		assertThat(ClassUtils.forName("void", classLoader)).isEqualTo(void.class);
	}

	@Test
	void forNameWithPrimitiveArrays() throws ClassNotFoundException {
		assertThat(ClassUtils.forName("boolean[]", classLoader)).isEqualTo(boolean[].class);
		assertThat(ClassUtils.forName("byte[]", classLoader)).isEqualTo(byte[].class);
		assertThat(ClassUtils.forName("char[]", classLoader)).isEqualTo(char[].class);
		assertThat(ClassUtils.forName("short[]", classLoader)).isEqualTo(short[].class);
		assertThat(ClassUtils.forName("int[]", classLoader)).isEqualTo(int[].class);
		assertThat(ClassUtils.forName("long[]", classLoader)).isEqualTo(long[].class);
		assertThat(ClassUtils.forName("float[]", classLoader)).isEqualTo(float[].class);
		assertThat(ClassUtils.forName("double[]", classLoader)).isEqualTo(double[].class);
	}

	@Test
	void forNameWithPrimitiveArraysInternalName() throws ClassNotFoundException {
		assertThat(ClassUtils.forName(boolean[].class.getName(), classLoader)).isEqualTo(boolean[].class);
		assertThat(ClassUtils.forName(byte[].class.getName(), classLoader)).isEqualTo(byte[].class);
		assertThat(ClassUtils.forName(char[].class.getName(), classLoader)).isEqualTo(char[].class);
		assertThat(ClassUtils.forName(short[].class.getName(), classLoader)).isEqualTo(short[].class);
		assertThat(ClassUtils.forName(int[].class.getName(), classLoader)).isEqualTo(int[].class);
		assertThat(ClassUtils.forName(long[].class.getName(), classLoader)).isEqualTo(long[].class);
		assertThat(ClassUtils.forName(float[].class.getName(), classLoader)).isEqualTo(float[].class);
		assertThat(ClassUtils.forName(double[].class.getName(), classLoader)).isEqualTo(double[].class);
	}

	@Test
	void isCacheSafe() {
		ClassLoader childLoader1 = new ClassLoader(classLoader) {};
		ClassLoader childLoader2 = new ClassLoader(classLoader) {};
		ClassLoader childLoader3 = new ClassLoader(classLoader) {
			@Override
			public Class<?> loadClass(String name) throws ClassNotFoundException {
				return childLoader1.loadClass(name);
			}
		};
		Class<?> composite = ClassUtils.createCompositeInterface(
				new Class<?>[] {Serializable.class, Externalizable.class}, childLoader1);

		assertThat(ClassUtils.isCacheSafe(String.class, null)).isTrue();
		assertThat(ClassUtils.isCacheSafe(String.class, classLoader)).isTrue();
		assertThat(ClassUtils.isCacheSafe(String.class, childLoader1)).isTrue();
		assertThat(ClassUtils.isCacheSafe(String.class, childLoader2)).isTrue();
		assertThat(ClassUtils.isCacheSafe(String.class, childLoader3)).isTrue();
		assertThat(ClassUtils.isCacheSafe(NestedClass.class, null)).isFalse();
		assertThat(ClassUtils.isCacheSafe(NestedClass.class, classLoader)).isTrue();
		assertThat(ClassUtils.isCacheSafe(NestedClass.class, childLoader1)).isTrue();
		assertThat(ClassUtils.isCacheSafe(NestedClass.class, childLoader2)).isTrue();
		assertThat(ClassUtils.isCacheSafe(NestedClass.class, childLoader3)).isTrue();
		assertThat(ClassUtils.isCacheSafe(composite, null)).isFalse();
		assertThat(ClassUtils.isCacheSafe(composite, classLoader)).isFalse();
		assertThat(ClassUtils.isCacheSafe(composite, childLoader1)).isTrue();
		assertThat(ClassUtils.isCacheSafe(composite, childLoader2)).isFalse();
		assertThat(ClassUtils.isCacheSafe(composite, childLoader3)).isTrue();
	}

<<<<<<< HEAD
	@ParameterizedTest
	@CsvSource(textBlock = """
		boolean, boolean
		byte, byte
		char, char
		short, short
		int, int
		long, long
		float, float
		double, double
		[Z, boolean[]
		[B, byte[]
		[C, char[]
		[S, short[]
		[I, int[]
		[J, long[]
		[F, float[]
		[D, double[]
	""")
=======
	@ParameterizedTest(name = "''{0}'' -> {1}")
	@CsvSource({
		"boolean, boolean",
		"byte, byte",
		"char, char",
		"short, short",
		"int, int",
		"long, long",
		"float, float",
		"double, double",
		"[Z, boolean[]",
		"[B, byte[]",
		"[C, char[]",
		"[S, short[]",
		"[I, int[]",
		"[J, long[]",
		"[F, float[]",
		"[D, double[]"
	})
>>>>>>> 41ae9632
	void resolvePrimitiveClassName(String input, Class<?> output) {
		assertThat(ClassUtils.resolvePrimitiveClassName(input)).isEqualTo(output);
	}

	@Test
	void getShortName() {
		String className = ClassUtils.getShortName(getClass());
		assertThat(className).as("Class name did not match").isEqualTo("ClassUtilsTests");
	}

	@Test
	void getShortNameForObjectArrayClass() {
		String className = ClassUtils.getShortName(Object[].class);
		assertThat(className).as("Class name did not match").isEqualTo("Object[]");
	}

	@Test
	void getShortNameForMultiDimensionalObjectArrayClass() {
		String className = ClassUtils.getShortName(Object[][].class);
		assertThat(className).as("Class name did not match").isEqualTo("Object[][]");
	}

	@Test
	void getShortNameForPrimitiveArrayClass() {
		String className = ClassUtils.getShortName(byte[].class);
		assertThat(className).as("Class name did not match").isEqualTo("byte[]");
	}

	@Test
	void getShortNameForMultiDimensionalPrimitiveArrayClass() {
		String className = ClassUtils.getShortName(byte[][][].class);
		assertThat(className).as("Class name did not match").isEqualTo("byte[][][]");
	}

	@Test
	void getShortNameForNestedClass() {
		String className = ClassUtils.getShortName(NestedClass.class);
		assertThat(className).as("Class name did not match").isEqualTo("ClassUtilsTests.NestedClass");
	}

	@Test
	void getShortNameAsProperty() {
		String shortName = ClassUtils.getShortNameAsProperty(this.getClass());
		assertThat(shortName).as("Class name did not match").isEqualTo("classUtilsTests");
	}

	@Test
	void getClassFileName() {
		assertThat(ClassUtils.getClassFileName(String.class)).isEqualTo("String.class");
		assertThat(ClassUtils.getClassFileName(getClass())).isEqualTo("ClassUtilsTests.class");
	}

	@Test
	void getPackageName() {
		assertThat(ClassUtils.getPackageName(String.class)).isEqualTo("java.lang");
		assertThat(ClassUtils.getPackageName(getClass())).isEqualTo(getClass().getPackage().getName());
	}

	@Test
	void getQualifiedName() {
		String className = ClassUtils.getQualifiedName(getClass());
		assertThat(className).as("Class name did not match").isEqualTo("org.springframework.util.ClassUtilsTests");
	}

	@Test
	void getQualifiedNameForObjectArrayClass() {
		String className = ClassUtils.getQualifiedName(Object[].class);
		assertThat(className).as("Class name did not match").isEqualTo("java.lang.Object[]");
	}

	@Test
	void getQualifiedNameForMultiDimensionalObjectArrayClass() {
		String className = ClassUtils.getQualifiedName(Object[][].class);
		assertThat(className).as("Class name did not match").isEqualTo("java.lang.Object[][]");
	}

	@Test
	void getQualifiedNameForPrimitiveArrayClass() {
		String className = ClassUtils.getQualifiedName(byte[].class);
		assertThat(className).as("Class name did not match").isEqualTo("byte[]");
	}

	@Test
	void getQualifiedNameForMultiDimensionalPrimitiveArrayClass() {
		String className = ClassUtils.getQualifiedName(byte[][].class);
		assertThat(className).as("Class name did not match").isEqualTo("byte[][]");
	}

	@Test
	void hasMethod() {
		assertThat(ClassUtils.hasMethod(Collection.class, "size")).isTrue();
		assertThat(ClassUtils.hasMethod(Collection.class, "remove", Object.class)).isTrue();
		assertThat(ClassUtils.hasMethod(Collection.class, "remove")).isFalse();
		assertThat(ClassUtils.hasMethod(Collection.class, "someOtherMethod")).isFalse();
	}

	@Test
	void getMethodIfAvailable() {
		Method method = ClassUtils.getMethodIfAvailable(Collection.class, "size");
		assertThat(method).isNotNull();
		assertThat(method.getName()).isEqualTo("size");

		method = ClassUtils.getMethodIfAvailable(Collection.class, "remove", Object.class);
		assertThat(method).isNotNull();
		assertThat(method.getName()).isEqualTo("remove");

		assertThat(ClassUtils.getMethodIfAvailable(Collection.class, "remove")).isNull();
		assertThat(ClassUtils.getMethodIfAvailable(Collection.class, "someOtherMethod")).isNull();
	}

	@Test
	void getMethodCountForName() {
		assertThat(ClassUtils.getMethodCountForName(OverloadedMethodsClass.class, "print")).as("Verifying number of overloaded 'print' methods for OverloadedMethodsClass.").isEqualTo(2);
		assertThat(ClassUtils.getMethodCountForName(SubOverloadedMethodsClass.class, "print")).as("Verifying number of overloaded 'print' methods for SubOverloadedMethodsClass.").isEqualTo(4);
	}

	@Test
	void countOverloadedMethods() {
		assertThat(ClassUtils.hasAtLeastOneMethodWithName(TestObject.class, "foobar")).isFalse();
		// no args
		assertThat(ClassUtils.hasAtLeastOneMethodWithName(TestObject.class, "hashCode")).isTrue();
		// matches although it takes an arg
		assertThat(ClassUtils.hasAtLeastOneMethodWithName(TestObject.class, "setAge")).isTrue();
	}

	@Test
	void isAssignable() {
		assertThat(ClassUtils.isAssignable(Object.class, Object.class)).isTrue();
		assertThat(ClassUtils.isAssignable(String.class, String.class)).isTrue();
		assertThat(ClassUtils.isAssignable(Object.class, String.class)).isTrue();
		assertThat(ClassUtils.isAssignable(Object.class, Integer.class)).isTrue();
		assertThat(ClassUtils.isAssignable(Number.class, Integer.class)).isTrue();
		assertThat(ClassUtils.isAssignable(Number.class, int.class)).isTrue();
		assertThat(ClassUtils.isAssignable(Integer.class, int.class)).isTrue();
		assertThat(ClassUtils.isAssignable(int.class, Integer.class)).isTrue();
		assertThat(ClassUtils.isAssignable(String.class, Object.class)).isFalse();
		assertThat(ClassUtils.isAssignable(Integer.class, Number.class)).isFalse();
		assertThat(ClassUtils.isAssignable(Integer.class, double.class)).isFalse();
		assertThat(ClassUtils.isAssignable(double.class, Integer.class)).isFalse();
	}

	@Test
	void classPackageAsResourcePath() {
		String result = ClassUtils.classPackageAsResourcePath(Proxy.class);
		assertThat(result).isEqualTo("java/lang/reflect");
	}

	@Test
	void addResourcePathToPackagePath() {
		String result = "java/lang/reflect/xyzabc.xml";
		assertThat(ClassUtils.addResourcePathToPackagePath(Proxy.class, "xyzabc.xml")).isEqualTo(result);
		assertThat(ClassUtils.addResourcePathToPackagePath(Proxy.class, "/xyzabc.xml")).isEqualTo(result);

		assertThat(ClassUtils.addResourcePathToPackagePath(Proxy.class, "a/b/c/d.xml")).isEqualTo("java/lang/reflect/a/b/c/d.xml");
	}

	@Test
	void getAllInterfaces() {
		DerivedTestObject testBean = new DerivedTestObject();
		List<Class<?>> ifcs = Arrays.asList(ClassUtils.getAllInterfaces(testBean));
		assertThat(ifcs.size()).as("Correct number of interfaces").isEqualTo(4);
		assertThat(ifcs.contains(Serializable.class)).as("Contains Serializable").isTrue();
		assertThat(ifcs.contains(ITestObject.class)).as("Contains ITestBean").isTrue();
		assertThat(ifcs.contains(ITestInterface.class)).as("Contains IOther").isTrue();
	}

	@Test
	void classNamesToString() {
		List<Class<?>> ifcs = new ArrayList<>();
		ifcs.add(Serializable.class);
		ifcs.add(Runnable.class);
		assertThat(ifcs.toString()).isEqualTo("[interface java.io.Serializable, interface java.lang.Runnable]");
		assertThat(ClassUtils.classNamesToString(ifcs)).isEqualTo("[java.io.Serializable, java.lang.Runnable]");

		List<Class<?>> classes = new ArrayList<>();
		classes.add(ArrayList.class);
		classes.add(Integer.class);
		assertThat(classes.toString()).isEqualTo("[class java.util.ArrayList, class java.lang.Integer]");
		assertThat(ClassUtils.classNamesToString(classes)).isEqualTo("[java.util.ArrayList, java.lang.Integer]");

		assertThat(Collections.singletonList(List.class).toString()).isEqualTo("[interface java.util.List]");
		assertThat(ClassUtils.classNamesToString(List.class)).isEqualTo("[java.util.List]");

		assertThat(Collections.EMPTY_LIST.toString()).isEqualTo("[]");
		assertThat(ClassUtils.classNamesToString(Collections.emptyList())).isEqualTo("[]");
	}

	@Test
	void determineCommonAncestor() {
		assertThat(ClassUtils.determineCommonAncestor(Integer.class, Number.class)).isEqualTo(Number.class);
		assertThat(ClassUtils.determineCommonAncestor(Number.class, Integer.class)).isEqualTo(Number.class);
		assertThat(ClassUtils.determineCommonAncestor(Number.class, null)).isEqualTo(Number.class);
		assertThat(ClassUtils.determineCommonAncestor(null, Integer.class)).isEqualTo(Integer.class);
		assertThat(ClassUtils.determineCommonAncestor(Integer.class, Integer.class)).isEqualTo(Integer.class);

		assertThat(ClassUtils.determineCommonAncestor(Integer.class, Float.class)).isEqualTo(Number.class);
		assertThat(ClassUtils.determineCommonAncestor(Float.class, Integer.class)).isEqualTo(Number.class);
		assertThat(ClassUtils.determineCommonAncestor(Integer.class, String.class)).isNull();
		assertThat(ClassUtils.determineCommonAncestor(String.class, Integer.class)).isNull();

		assertThat(ClassUtils.determineCommonAncestor(List.class, Collection.class)).isEqualTo(Collection.class);
		assertThat(ClassUtils.determineCommonAncestor(Collection.class, List.class)).isEqualTo(Collection.class);
		assertThat(ClassUtils.determineCommonAncestor(Collection.class, null)).isEqualTo(Collection.class);
		assertThat(ClassUtils.determineCommonAncestor(null, List.class)).isEqualTo(List.class);
		assertThat(ClassUtils.determineCommonAncestor(List.class, List.class)).isEqualTo(List.class);

		assertThat(ClassUtils.determineCommonAncestor(List.class, Set.class)).isNull();
		assertThat(ClassUtils.determineCommonAncestor(Set.class, List.class)).isNull();
		assertThat(ClassUtils.determineCommonAncestor(List.class, Runnable.class)).isNull();
		assertThat(ClassUtils.determineCommonAncestor(Runnable.class, List.class)).isNull();

		assertThat(ClassUtils.determineCommonAncestor(List.class, ArrayList.class)).isEqualTo(List.class);
		assertThat(ClassUtils.determineCommonAncestor(ArrayList.class, List.class)).isEqualTo(List.class);
		assertThat(ClassUtils.determineCommonAncestor(List.class, String.class)).isNull();
		assertThat(ClassUtils.determineCommonAncestor(String.class, List.class)).isNull();
	}

	@ParameterizedTest
	@WrapperTypes
	void isPrimitiveWrapper(Class<?> type) {
		assertThat(ClassUtils.isPrimitiveWrapper(type)).isTrue();
	}

	@ParameterizedTest
	@PrimitiveTypes
	void isPrimitiveOrWrapperWithPrimitive(Class<?> type) {
		assertThat(ClassUtils.isPrimitiveOrWrapper(type)).isTrue();
	}

	@ParameterizedTest
	@WrapperTypes
	void isPrimitiveOrWrapperWithWrapper(Class<?> type) {
		assertThat(ClassUtils.isPrimitiveOrWrapper(type)).isTrue();
	}


	@Nested
	class GetStaticMethodTests {

		@BeforeEach
		void clearStatics() {
			NestedClass.noArgCalled = false;
			NestedClass.argCalled = false;
			NestedClass.overloadedCalled = false;
		}

		@Test
		void noArgsStaticMethod() throws IllegalAccessException, InvocationTargetException {
			Method method = ClassUtils.getStaticMethod(NestedClass.class, "staticMethod");
			method.invoke(null, (Object[]) null);
			assertThat(NestedClass.noArgCalled).as("no argument method was not invoked.").isTrue();
		}

		@Test
		void argsStaticMethod() throws IllegalAccessException, InvocationTargetException {
			Method method = ClassUtils.getStaticMethod(NestedClass.class, "argStaticMethod", String.class);
			method.invoke(null, "test");
			assertThat(NestedClass.argCalled).as("argument method was not invoked.").isTrue();
		}

		@Test
		void overloadedStaticMethod() throws IllegalAccessException, InvocationTargetException {
			Method method = ClassUtils.getStaticMethod(NestedClass.class, "staticMethod", String.class);
			method.invoke(null, "test");
			assertThat(NestedClass.overloadedCalled).as("argument method was not invoked.").isTrue();
		}

	}


	@Target(ElementType.METHOD)
	@Retention(RetentionPolicy.RUNTIME)
	@ValueSource(classes = { Boolean.class, Character.class, Byte.class, Short.class,
		Integer.class, Long.class, Float.class, Double.class, Void.class })
	@interface WrapperTypes {
	}

	@Target(ElementType.METHOD)
	@Retention(RetentionPolicy.RUNTIME)
	@ValueSource(classes = { boolean.class, char.class, byte.class, short.class,
		int.class, long.class, float.class, double.class, void.class })
	@interface PrimitiveTypes {
	}

	public static class NestedClass {

		static boolean noArgCalled;
		static boolean argCalled;
		static boolean overloadedCalled;

		public static void staticMethod() {
			noArgCalled = true;
		}

		public static void staticMethod(String anArg) {
			overloadedCalled = true;
		}

		public static void argStaticMethod(String anArg) {
			argCalled = true;
		}
	}

	@SuppressWarnings("unused")
	private static class OverloadedMethodsClass {

		public void print(String messages) {
			/* no-op */
		}

		public void print(String[] messages) {
			/* no-op */
		}
	}

	@SuppressWarnings("unused")
	private static class SubOverloadedMethodsClass extends OverloadedMethodsClass {

		public void print(String header, String[] messages) {
			/* no-op */
		}

		void print(String header, String[] messages, String footer) {
			/* no-op */
		}
	}

}<|MERGE_RESOLUTION|>--- conflicted
+++ resolved
@@ -154,8 +154,7 @@
 		assertThat(ClassUtils.isCacheSafe(composite, childLoader3)).isTrue();
 	}
 
-<<<<<<< HEAD
-	@ParameterizedTest
+	@ParameterizedTest(name = "''{0}'' -> {1}")
 	@CsvSource(textBlock = """
 		boolean, boolean
 		byte, byte
@@ -173,28 +172,7 @@
 		[J, long[]
 		[F, float[]
 		[D, double[]
-	""")
-=======
-	@ParameterizedTest(name = "''{0}'' -> {1}")
-	@CsvSource({
-		"boolean, boolean",
-		"byte, byte",
-		"char, char",
-		"short, short",
-		"int, int",
-		"long, long",
-		"float, float",
-		"double, double",
-		"[Z, boolean[]",
-		"[B, byte[]",
-		"[C, char[]",
-		"[S, short[]",
-		"[I, int[]",
-		"[J, long[]",
-		"[F, float[]",
-		"[D, double[]"
-	})
->>>>>>> 41ae9632
+		""")
 	void resolvePrimitiveClassName(String input, Class<?> output) {
 		assertThat(ClassUtils.resolvePrimitiveClassName(input)).isEqualTo(output);
 	}
