/*
 * Copyright 2002-present the original author or authors.
 *
 * Licensed under the Apache License, Version 2.0 (the "License");
 * you may not use this file except in compliance with the License.
 * You may obtain a copy of the License at
 *
 *      https://www.apache.org/licenses/LICENSE-2.0
 *
 * Unless required by applicable law or agreed to in writing, software
 * distributed under the License is distributed on an "AS IS" BASIS,
 * WITHOUT WARRANTIES OR CONDITIONS OF ANY KIND, either express or implied.
 * See the License for the specific language governing permissions and
 * limitations under the License.
 */

package org.springframework.messaging.core;

import java.util.Map;

import org.jspecify.annotations.Nullable;

import org.springframework.messaging.Message;
import org.springframework.messaging.MessagingException;
import org.springframework.util.Assert;

/**
 * An extension of {@link AbstractMessagingTemplate} that adds operations for sending
 * messages to a resolvable destination name. Supports destination resolving as defined by
 * the following interfaces:
 * <ul>
 * <li>{@link DestinationResolvingMessageSendingOperations}</li>
 * <li>{@link DestinationResolvingMessageReceivingOperations}</li>
 * <li>{@link DestinationResolvingMessageRequestReplyOperations}</li>
 * </ul>
 *
 * @author Mark Fisher
 * @author Rossen Stoyanchev
 * @since 4.0
 * @param <D> the destination type
 */
public abstract class AbstractDestinationResolvingMessagingTemplate<D> extends AbstractMessagingTemplate<D>
		implements DestinationResolvingMessageSendingOperations<D>,
		DestinationResolvingMessageReceivingOperations<D>,
		DestinationResolvingMessageRequestReplyOperations<D> {

	private @Nullable DestinationResolver<D> destinationResolver;


	/**
	 * Configure the {@link DestinationResolver} to use to resolve String destination
	 * names into actual destinations of type {@code <D>}.
	 * <p>This field does not have a default setting. If not configured, methods that
	 * require resolving a destination name will raise an {@link IllegalArgumentException}.
	 * @param destinationResolver the destination resolver to use
	 */
	public void setDestinationResolver(@Nullable DestinationResolver<D> destinationResolver) {
		this.destinationResolver = destinationResolver;
	}

	/**
	 * Return the configured destination resolver.
	 */
	public @Nullable DestinationResolver<D> getDestinationResolver() {
		return this.destinationResolver;
	}

	protected final D resolveDestination(String destinationName) throws DestinationResolutionException {
		Assert.state(this.destinationResolver != null,
				"DestinationResolver is required to resolve destination names");
		return this.destinationResolver.resolveDestination(destinationName);
	}


	@Override
	public void send(String destinationName, Message<?> message) throws MessagingException {
		D destination = resolveDestination(destinationName);
		doSend(destination, message);
	}

	@Override
	public <T> void convertAndSend(String destinationName, T payload) throws MessagingException {
		convertAndSend(destinationName, payload, null, null);
	}

	@Override
	public <T> void convertAndSend(String destinationName, T payload, @Nullable Map<String, Object> headers)
			throws MessagingException {

		convertAndSend(destinationName, payload, headers, null);
	}

	@Override
	public <T> void convertAndSend(String destinationName, T payload, @Nullable MessagePostProcessor postProcessor)
			throws MessagingException {

		convertAndSend(destinationName, payload, null, postProcessor);
	}

	@Override
	public <T> void convertAndSend(String destinationName, T payload, @Nullable Map<String, Object> headers,
			@Nullable MessagePostProcessor postProcessor) throws MessagingException {

		D destination = resolveDestination(destinationName);
		super.convertAndSend(destination, payload, headers, postProcessor);
	}

	@Override
<<<<<<< HEAD
	public @Nullable Message<?> receive(String destinationName) {
=======
	@Nullable
	public Message<?> receive(String destinationName) throws MessagingException {
>>>>>>> 65e5c142
		D destination = resolveDestination(destinationName);
		return super.receive(destination);
	}

	@Override
<<<<<<< HEAD
	public <T> @Nullable T receiveAndConvert(String destinationName, Class<T> targetClass) {
=======
	@Nullable
	public <T> T receiveAndConvert(String destinationName, Class<T> targetClass) throws MessagingException {
>>>>>>> 65e5c142
		D destination = resolveDestination(destinationName);
		return super.receiveAndConvert(destination, targetClass);
	}

	@Override
<<<<<<< HEAD
	public @Nullable Message<?> sendAndReceive(String destinationName, Message<?> requestMessage) {
=======
	@Nullable
	public Message<?> sendAndReceive(String destinationName, Message<?> requestMessage)
			throws MessagingException {

>>>>>>> 65e5c142
		D destination = resolveDestination(destinationName);
		return super.sendAndReceive(destination, requestMessage);
	}

	@Override
<<<<<<< HEAD
	public <T> @Nullable T convertSendAndReceive(String destinationName, Object request, Class<T> targetClass) {
=======
	@Nullable
	public <T> T convertSendAndReceive(String destinationName, Object request, Class<T> targetClass)
			throws MessagingException {

>>>>>>> 65e5c142
		D destination = resolveDestination(destinationName);
		return super.convertSendAndReceive(destination, request, targetClass);
	}

	@Override
<<<<<<< HEAD
	public <T> @Nullable T convertSendAndReceive(String destinationName, Object request,
			@Nullable Map<String, Object> headers, Class<T> targetClass) {
=======
	@Nullable
	public <T> T convertSendAndReceive(String destinationName, Object request,
			@Nullable Map<String, Object> headers, Class<T> targetClass) throws MessagingException {
>>>>>>> 65e5c142

		D destination = resolveDestination(destinationName);
		return super.convertSendAndReceive(destination, request, headers, targetClass);
	}

	@Override
<<<<<<< HEAD
	public <T> @Nullable T convertSendAndReceive(String destinationName, Object request, Class<T> targetClass,
			@Nullable MessagePostProcessor postProcessor) {
=======
	@Nullable
	public <T> T convertSendAndReceive(String destinationName, Object request, Class<T> targetClass,
			@Nullable MessagePostProcessor postProcessor) throws MessagingException {
>>>>>>> 65e5c142

		D destination = resolveDestination(destinationName);
		return super.convertSendAndReceive(destination, request, targetClass, postProcessor);
	}

	@Override
	public <T> @Nullable T convertSendAndReceive(String destinationName, Object request,
			@Nullable Map<String, Object> headers, Class<T> targetClass,
			@Nullable MessagePostProcessor postProcessor) throws MessagingException {

		D destination = resolveDestination(destinationName);
		return super.convertSendAndReceive(destination, request, headers, targetClass, postProcessor);
	}

}<|MERGE_RESOLUTION|>--- conflicted
+++ resolved
@@ -106,76 +106,44 @@
 	}
 
 	@Override
-<<<<<<< HEAD
-	public @Nullable Message<?> receive(String destinationName) {
-=======
-	@Nullable
-	public Message<?> receive(String destinationName) throws MessagingException {
->>>>>>> 65e5c142
+	public @Nullable Message<?> receive(String destinationName) throws MessagingException {
 		D destination = resolveDestination(destinationName);
 		return super.receive(destination);
 	}
 
 	@Override
-<<<<<<< HEAD
-	public <T> @Nullable T receiveAndConvert(String destinationName, Class<T> targetClass) {
-=======
-	@Nullable
-	public <T> T receiveAndConvert(String destinationName, Class<T> targetClass) throws MessagingException {
->>>>>>> 65e5c142
+	public <T> @Nullable T receiveAndConvert(String destinationName, Class<T> targetClass) throws MessagingException {
 		D destination = resolveDestination(destinationName);
 		return super.receiveAndConvert(destination, targetClass);
 	}
 
 	@Override
-<<<<<<< HEAD
-	public @Nullable Message<?> sendAndReceive(String destinationName, Message<?> requestMessage) {
-=======
-	@Nullable
-	public Message<?> sendAndReceive(String destinationName, Message<?> requestMessage)
+	public @Nullable Message<?> sendAndReceive(String destinationName, Message<?> requestMessage)
 			throws MessagingException {
 
->>>>>>> 65e5c142
 		D destination = resolveDestination(destinationName);
 		return super.sendAndReceive(destination, requestMessage);
 	}
 
 	@Override
-<<<<<<< HEAD
-	public <T> @Nullable T convertSendAndReceive(String destinationName, Object request, Class<T> targetClass) {
-=======
-	@Nullable
-	public <T> T convertSendAndReceive(String destinationName, Object request, Class<T> targetClass)
+	public <T> @Nullable T convertSendAndReceive(String destinationName, Object request, Class<T> targetClass)
 			throws MessagingException {
 
->>>>>>> 65e5c142
 		D destination = resolveDestination(destinationName);
 		return super.convertSendAndReceive(destination, request, targetClass);
 	}
 
 	@Override
-<<<<<<< HEAD
 	public <T> @Nullable T convertSendAndReceive(String destinationName, Object request,
-			@Nullable Map<String, Object> headers, Class<T> targetClass) {
-=======
-	@Nullable
-	public <T> T convertSendAndReceive(String destinationName, Object request,
 			@Nullable Map<String, Object> headers, Class<T> targetClass) throws MessagingException {
->>>>>>> 65e5c142
 
 		D destination = resolveDestination(destinationName);
 		return super.convertSendAndReceive(destination, request, headers, targetClass);
 	}
 
 	@Override
-<<<<<<< HEAD
 	public <T> @Nullable T convertSendAndReceive(String destinationName, Object request, Class<T> targetClass,
-			@Nullable MessagePostProcessor postProcessor) {
-=======
-	@Nullable
-	public <T> T convertSendAndReceive(String destinationName, Object request, Class<T> targetClass,
 			@Nullable MessagePostProcessor postProcessor) throws MessagingException {
->>>>>>> 65e5c142
 
 		D destination = resolveDestination(destinationName);
 		return super.convertSendAndReceive(destination, request, targetClass, postProcessor);
